import os, glob
import re
import asyncio
import aiohttp
from tqdm import tqdm
import logging
from dotenv import load_dotenv
import random
import time
import argparse
from langcodes import Language
import json
import tmdbsimple as tmdb
from fuzzywuzzy import fuzz
import chardet
import guessit

# load env
load_dotenv()

# get api keys
API_KEY = os.getenv("OPENAI_API_KEY")
tmdb.API_KEY = os.getenv("TMDB_API_KEY")
OPENAI_API_URL = os.getenv("OPENAI_API_URL", "https://api.openai.com")
LOG_LEVEL = os.getenv("LOG_LEVEL", "INFO")

# set logging
logging.basicConfig(level=LOG_LEVEL, format='%(asctime)s - %(levelname)s - %(message)s')

# Semaphore for controlling concurrency.
MAX_CONCURRENT_REQUESTS = 5
semaphore = asyncio.Semaphore(MAX_CONCURRENT_REQUESTS)


def read_file_with_auto_encoding(file_path):
    # Try to detect the file's encoding
    with open(file_path, 'rb') as file:
        raw_data = file.read()

    detected = chardet.detect(raw_data)
    encoding = detected['encoding']

    # List of encodings to try if detection fails or gives an error
    fallback_encodings = ['utf-8', 'GBK', 'iso-8859-1', 'windows-1252', 'ascii']

    # Try the detected encoding first, then fall back to others if it fails
    encodings_to_try = [encoding] + [e for e in fallback_encodings if e != encoding]

    for enc in encodings_to_try:
        try:
            with open(file_path, 'r', encoding=enc) as file:
                return file.read()
        except UnicodeDecodeError:
            continue

    # If all encodings fail, raise an exception
    raise ValueError(f"Unable to decode the file {file_path} with any of the attempted encodings.")


def get_movie_info(filename):
    """
    From the subtitle filename, identify the movie/TV show and get its plot summary from TMDB
    """
    base_name = os.path.basename(filename)
    movie_name = os.path.splitext(base_name)[0]
    logging.info(f"Identifying movie: {movie_name}")
    guess = guessit.guessit(movie_name)
    title = guess.get('title')
    year = guess.get('year')

    # Determine if it's a movie or TV show
    type = guess.get('type', 'movie')  # Default to movie if type is not specified

    # Search for the movie
    search = tmdb.Search()
    response = search.movie(query=movie_name)

    if type == 'episode':
        # For TV shows, we need to search for the series first
        if year:
            response = search.tv(query=title, first_air_date_year=year)
        else:
            response = search.tv(query=title)

        if search.results:
            show = search.results[0]
            show_details = tmdb.TV(show['id']).info()

            # Try to get specific episode info if available
            season_number = guess.get('season')
            episode_number = guess.get('episode')

            if season_number and episode_number:
                episode = tmdb.TV_Episodes(show['id'], season_number, episode_number).info()
                return f"Series: {show_details['name']}\nOverview: {show_details['overview']}\n\nEpisode: {episode.get('name', 'Unknown')}\nEpisode Plot: {episode.get('overview', 'No specific episode plot available.')}"
            else:
                return f"Series: {show_details['name']}\nOverview: {show_details['overview']}"
        else:
            return "No TV show information found."
    else:
        # For movies
        if year:
            response = search.movie(query=title, year=year)
        else:
            response = search.movie(query=title)

        if search.results:
            movie = search.results[0]
            movie_details = tmdb.Movies(movie['id']).info()
            return f"Movie: {movie_details['title']}\nOverview: {movie_details['overview']}"
        else:
            return f"No plot summary available for {movie_name}"


def split_subtitle(subtitle_content, target_tokens=200):
    """
    Split the subtitle file into chunks of approximately 200-300 tokens,
    remove time codes and format characters, but maintain line breaks.
    """
    subtitle_parts = re.split(r'\n\n(?=\d+\n)', subtitle_content.strip())
    cleaned_parts = []
    time_codes = []
    current_chunk = []
    current_tokens = 0

    for part in subtitle_parts:
        lines = part.split('\n')
        if len(lines) >= 3:
            time_codes.append('\n'.join(lines[:2]))
            text = ' '.join(lines[2:])
            # text = text.replace('|', '\\|')  # Escape any existing '|' characters
            text_tokens = len(text.split())

            if current_tokens + text_tokens > target_tokens and current_chunk:
                cleaned_parts.append('<SEP>'.join(current_chunk))
                current_chunk = []
                current_tokens = 0

            current_chunk.append(text)
            current_tokens += text_tokens

    if current_chunk:
        cleaned_parts.append('<SEP>'.join(current_chunk))

    return cleaned_parts, time_codes


async def process_with_llm(session, text, story_background, language, context, max_retries=3):
    """
    Use LLM (OpenAI API) for text translation and context generation, including retry logic.
    """
    lang = Language.get(language).display_name()

    prompt = f"""
    Story background: {story_background}
    Current context: {context}
    Translate the following text into {lang}, maintaining the tone and style appropriate for the story. 
    The '<SEP>' represents a seperator in the subtitle. Please PRESERVE these seperator and DO NOT add new seperator in your translation.
    Then, based on the translation, provide a brief update of the context:

    Text to translate:
    {text}

    Translation:

    Updated context (briefly summarize the key points from this segment, max 50 words):
    """

    for attempt in range(max_retries):
        try:
            async with semaphore:
                async with session.post(
                        f"{OPENAI_API_URL}/v1/chat/completions",
                        headers={"Authorization": f"Bearer {API_KEY}"},
                        json={
                            "model": "gpt-4o-mini",
                            "messages": [
                                {"role": "system", "content": "You are a professional translator."},
                                {"role": "user", "content": prompt}
                            ],
                            "stream": False,
                            "max_tokens": 2000,
                            "response_format": {
                                "type": "json_schema",
                                "json_schema": {
                                    "name": "srt_translate",
                                    "strict": True,
                                    "schema": {
                                        "type": "object",
                                        "properties": {
                                            "translation": {
                                                "type": "string",
                                                "description": "The translated text"
                                            },

                                            "summary": {
                                                "type": "string",
                                                "description": "A brief summary of the previous and current context"
                                            },

                                        },
                                        "required": ["translation", "summary"],
                                        "additionalProperties": False
                                    }
                                }
                            }
                        }
                ) as response:
                    if response.status == 429:
                        retry_after = int(response.headers.get('Retry-After', 1))
                        logging.warning(f"Rate limit reached. Retrying after {retry_after} seconds.")
                        await asyncio.sleep(retry_after)
                        continue

                    result = await response.json()
                    content = result['choices'][0]['message']['content']

                    # Parse the JSON response
                    try:
                        parsed_content = json.loads(content)
                        translation = parsed_content['translation']
                        new_context_summary = parsed_content['summary']

                        # Log the translation for verification
                        logging.info(f"Translated: {translation}")
                        logging.info(f"New context: {new_context_summary}")

                        return translation, new_context_summary
                    except json.JSONDecodeError as e:
                        logging.error(f"Failed to parse JSON response: {e}")
                        logging.error(f"Raw content: {content}")
                        return None, context
        except Exception as e:
            if attempt < max_retries - 1:
                wait_time = (2 ** attempt) + random.uniform(0, 1)
                logging.warning(f"Error in LLM processing: {e}. Retrying in {wait_time:.2f} seconds.")
                await asyncio.sleep(wait_time)
            else:
                logging.error(f"Failed to process after {max_retries} attempts: {e}")
                return text, context

    return text, context  # If all retries fail, return the original text and context.


async def validation(translated_chunk, original_chunk, movie_info, language, context, max_retries=3):
    """
    check the validation of translated_chunk
    """
    attempt=1
    translated_chunk_list = re.split(r'<SEP>', translated_chunk)
    original_chunk_list = re.split(r'<SEP>', original_chunk)

    while len(translated_chunk_list) != len(original_chunk_list):
        if attempt > max_retries:
        # align translated chunk to original chunk
            logging.warning("Align translated chunk arbitrarily.")
            if len(translated_chunk_list) > len(original_chunk_list):
                # Cut off A if it's longer than B
                translated_chunk_list = translated_chunk_list[:len(original_chunk_list)]
            elif len(translated_chunk_list) < len(original_chunk_list):
                # Add empty strings to A if it's shorter than B
                translated_chunk_list.extend([''] * (len(original_chunk_list) - len(translated_chunk_list)))

            return '<SEP>'.join(translated_chunk_list)

        logging.warning(f"Validation failed. {attempt} attempts to get a new translation.")
        async with aiohttp.ClientSession() as session:
<<<<<<< HEAD
            translated_chunk, context = await translate_subtitle_part(session, original_chunk, movie_info, language, context)
            translated_chunk_list = re.split(r'<SEP>', translated_chunk)
=======
            translated_chunk = await translate_subtitle_part(session, original_chunk, movie_info, language)
            try:
                translated_chunk_list = re.split(r'<SEP>', translated_chunk)
            except TypeError:
                translated_chunk_list = original_chunk_list.append('')
>>>>>>> 13cb99cb

        attempt += 1

    else:
        logging.info("Validation passed.")
        return translated_chunk


async def reassemble_subtitle(translated_parts, time_codes, subtitle_parts, movie_info, language, context):
    """
    Reassemble the translated text with time codes and format characters
    """
    reassembled = []
    time_code_index = 0

    tasks = [validation(translated_chunk, original_chunk, movie_info, language, context) for (translated_chunk, original_chunk) in zip(translated_parts, subtitle_parts)]
    translated_parts = await asyncio.gather(*tasks)

    for idx, (translated_chunk, original_chunk) in enumerate(zip(translated_parts, subtitle_parts)):

        # Split the chunk into individual subtitle texts, respecting escaped '<SEP>>'

        if translated_chunk is not None:
            subtitle_texts = re.split(r'<SEP>', translated_chunk)
        else:
            subtitle_texts = re.split(r'<SEP>', original_chunk)

        # Reassemble each subtitle text with its time code
        for subtitle_text in subtitle_texts:
            if time_code_index < len(time_codes):
                time_code = time_codes[time_code_index]
                reassembled.append(f"{time_code}\n{subtitle_text.strip()}")
                time_code_index += 1
            else:
                # Handle the case where we run out of time codes
                logging.warning(f"Ran out of time codes at index {time_code_index}")
                break

    return '\n\n'.join(reassembled)


async def translate_subtitle_part(session, part, story_background, language, context):
    """
    Translate individual subtitle parts.
    """
    translation, new_context = await process_with_llm(session, part, story_background, language, context)
    return translation, new_context


async def main(input_path, output_file, language):
    """
    Main function to coordinate the entire translation process
    """
    if os.path.isdir(input_path):
        srt_files = glob.glob(os.path.join(input_path, '*.srt'))
    elif os.path.isfile(input_path):
        srt_files = [input_path]
    else:
        srt_files = glob.glob('*.srt')

    for input_file in tqdm(srt_files):
        if output_file is None or os.path.isdir(input_path):
            input_base, input_ext = os.path.splitext(input_file)
            # Remove original language code if present
            input_base = input_base.split('.')
            if Language.get(input_base[-1]).is_valid():
                input_base = '.'.join(input_base[:-1])
            else:
                input_base = '.'.join(input_base)
            # Get the 3-letter language code
            lang_code = Language.get(language).to_tag()

            # Create the new output filename
            output_file = f"{input_base}.{lang_code}{input_ext}"

        movie_info = get_movie_info(input_file)
        context = movie_info

        subtitle_content = read_file_with_auto_encoding(input_file)

        subtitle_parts, time_codes = split_subtitle(subtitle_content)

        async with aiohttp.ClientSession() as session:
            translated_parts = []
            for part in subtitle_parts:
                translation, context = await translate_subtitle_part(session, part, movie_info, language, context)
                translated_parts.append(translation)

        final_subtitle = await reassemble_subtitle(translated_parts, time_codes, subtitle_parts, movie_info, language, context)

        with open(output_file, 'w', encoding='utf-8') as f:
            f.write(final_subtitle)

        logging.info(f"Translation completed. Output saved to {output_file}")


if __name__ == "__main__":
    parser = argparse.ArgumentParser(description="Process SRT files.")
    parser.add_argument("-i", "--input", default=".", help="Input SRT file or directory")
    parser.add_argument("-o", "--output", default=None, help="Output SRT file (ignored if input is a directory)")
    parser.add_argument("-l", "--language", default="zh-CN", help="Target language")

    args = parser.parse_args()

    asyncio.run(main(args.input, args.output, args.language))<|MERGE_RESOLUTION|>--- conflicted
+++ resolved
@@ -265,16 +265,11 @@
 
         logging.warning(f"Validation failed. {attempt} attempts to get a new translation.")
         async with aiohttp.ClientSession() as session:
-<<<<<<< HEAD
             translated_chunk, context = await translate_subtitle_part(session, original_chunk, movie_info, language, context)
-            translated_chunk_list = re.split(r'<SEP>', translated_chunk)
-=======
-            translated_chunk = await translate_subtitle_part(session, original_chunk, movie_info, language)
             try:
                 translated_chunk_list = re.split(r'<SEP>', translated_chunk)
             except TypeError:
                 translated_chunk_list = original_chunk_list.append('')
->>>>>>> 13cb99cb
 
         attempt += 1
 
